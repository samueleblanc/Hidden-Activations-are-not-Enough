import os
import json
import torch
import torch.nn as nn
import torch.optim as optim
from torch.optim.lr_scheduler import StepLR
from pathlib import Path
from argparse import ArgumentParser, Namespace
from typing import Union

from model_zoo.alex_net import AlexNet
from model_zoo.cnn import CNN_2D
from model_zoo.mlp import MLP
from model_zoo.res_net import ResNet
from model_zoo.vgg import VGG
from constants.constants import DEFAULT_EXPERIMENTS
from utils.utils import get_architecture, get_dataset, get_device, get_input_shape


def parse_args() -> Namespace:
    """
        Return:
            The parsed arguments.
    """
    parser = ArgumentParser()
    parser.add_argument(
        "--experiment_name",
        type = str,
        default = None, # TODO: add the rest of experiments here and to other scripts
        help = "resnet_cifar100, resnet_cifar10, alexnet_cifar10, alexnet_imagenet, mlp_mnist, ..."
    )
    parser.add_argument(
        "--from_checkpoint", 
        action = 'store_true', 
        help = "Resume training from the last checkpoint."
    )
    parser.add_argument(
        "--temp_dir", 
        type = str, 
        default = None, 
        help = "Temporary path on compute node where the dataset is saved."
    )
    return parser.parse_args()


def train_one_epoch(
        model: Union[AlexNet, CNN_2D, MLP, ResNet, VGG], 
        train_loader, 
        criterion: nn.CrossEntropyLoss, 
        optimizer: Union[optim.SGD, optim.Adam], 
        device: torch.device
    ) -> None:
    """
        Args:
            model: the model to train.
            train_loader: the training loader.
            criterion: the criterion.
            optimizer: the optimizer.
            device: the device to train on.
    """
    model.train()
    running_loss = 0.0
    for inputs, labels in train_loader:
        inputs, labels = inputs.to(device), labels.to(device)
        optimizer.zero_grad()
        outputs = model(inputs)
        loss = criterion(outputs, labels)
        loss.backward()
        optimizer.step()
        running_loss += loss.item() * inputs.size(0)


def evaluate_model(
        model: Union[AlexNet, CNN_2D, MLP, ResNet, VGG], 
        data_loader, 
        criterion: nn.CrossEntropyLoss, 
        device: torch.device
    ):
    """
        Args:
            model: the model to evaluate.
            data_loader: the data loader.
            criterion: the criterion.
            device: the device to evaluate on.
        Returns:
            The loss and the accuracy.
    """
    model.eval()
    running_loss = 0.0
    correct = 0
    total = 0
    with torch.no_grad():
        for inputs, labels in data_loader:
            inputs, labels = inputs.to(device), labels.to(device)
            outputs = model(inputs)
            loss = criterion(outputs, labels)
            running_loss += loss.item() * inputs.size(0)
            _, predicted = torch.max(outputs, 1)
            total += labels.size(0)
            correct += (predicted == labels).sum().item()
    return running_loss / len(data_loader), correct / total


def main() -> None:
    """
        Main function to train the model.
    """
    print("Start main")
    args = parse_args()
    if args.experiment_name is not None:
        #try:
        experiment = args.experiment_name
        dataset = DEFAULT_EXPERIMENTS[experiment]['dataset']
        optimizer_name = DEFAULT_EXPERIMENTS[experiment]['optimizer']
        lr = DEFAULT_EXPERIMENTS[experiment]['lr']
        batch_size = DEFAULT_EXPERIMENTS[experiment]['batch_size']
        epochs = DEFAULT_EXPERIMENTS[experiment]['epochs']
        momentum = DEFAULT_EXPERIMENTS[experiment]['momentum']
        weight_decay = DEFAULT_EXPERIMENTS[experiment]['weight_decay']

        #except KeyError:
        #    print(f"Experiment {args.experiment_name} does not exist or has incorrect hyper parameters.")
        #    return
    else:
        raise ValueError("Default index not specified in constants/constants.py")

    device = get_device()
    train_loader, test_loader = get_dataset(
        data_set = dataset,
        batch_size = batch_size,
        data_loader = True,
        data_path = args.temp_dir
    )
<<<<<<< HEAD
    input_shape = (3, 32, 32) if dataset == 'cifar10' or dataset == 'cifar100' else (1, 28, 28)
    input_shape = (3, 224, 224) if dataset == 'imagenet' else input_shape

    architecture_index = 0
    num_classes = 0

    if experiment[:7] == 'alexnet':
        architecture_index = -3
    elif experiment[:6] == 'resnet':
        architecture_index = -2
    elif experiment[:3] == 'vgg':
        architecture_index = -1

    if experiment[-7:] == 'cifar10':
        num_classes = 10
    elif experiment[-5:] == 'mnist':
        num_classes = 10
    elif experiment[-8:] == 'cifar100':
        num_classes = 100
    elif experiment[-9:] == 'imagenet':
        num_classes = 1000

    model = get_architecture(
        architecture_index = architecture_index,
        input_shape = input_shape,
        num_classes = num_classes,
=======

    model = get_architecture(
        architecture_index = architecture_index,
        residual = residual,
        input_shape = get_input_shape(dataset),
        dropout = dropout
>>>>>>> 6251d788
    ).to(device)

    criterion = nn.CrossEntropyLoss()
    if optimizer_name == "sgd":
        optimizer = optim.SGD(
            params = model.parameters(), 
            lr = lr, 
            weight_decay = weight_decay,
            momentum = momentum
        )
    elif optimizer_name == "adam":
        optimizer = optim.Adam(
            params = model.parameters(), 
            lr = lr, 
            weight_decay = weight_decay
        )
    else:
        raise ValueError("Unsupported optimizer. Add it manually at line 221 on training.py")

    step_size = epochs-10 if epochs-10>0 else 10
    scheduler = StepLR(
        optimizer = optimizer,
        step_size = step_size,
        gamma = 0.1
    )

    start_epoch = 0
    if args.from_checkpoint:
        checkpoints_path = Path(f'experiments/{args.experiment}/weights/')
        if checkpoints_path.exists():
            checkpoints = list(checkpoints_path.glob('epoch_*.pth'))
            if checkpoints:
                latest_checkpoint = max(checkpoints, key=lambda cp: int(cp.stem.split('_')[1]))
                model.load_state_dict(torch.load(latest_checkpoint))
                start_epoch = int(latest_checkpoint.stem.split('_')[1]) + 1
                print(f"Resuming training from epoch {start_epoch}")

    history = {'train_acc':[],
               'test_acc':[],
               'train_loss':[],
               'test_loss':[]}

    print("Training...", flush=True)
    for epoch in range(start_epoch, epochs):
        train_one_epoch(
            model = model, 
            train_loader = train_loader, 
            criterion = criterion, 
            optimizer = optimizer, 
            device = device
        )
        train_loss, train_accuracy = evaluate_model(
            model = model, 
            data_loader = train_loader, 
            criterion = criterion, 
            device = device
        )
        test_loss, test_accuracy = evaluate_model(
            model = model, 
            data_loader = test_loader, 
            criterion = criterion, 
            device = device
        )

        history['train_acc'].append(train_accuracy)
        history['test_acc'].append(test_accuracy)
        history['train_loss'].append(train_loss)
        history['test_loss'].append(test_loss)

        print(f"Epoch {epoch}/{epochs}, Train Loss: {train_loss:.4f}, Test Loss: {test_loss:.4f}, "
              f"Train Accuracy: {train_accuracy:.4f}, Test Accuracy: {test_accuracy:.4f}", flush=True)

        scheduler.step()

        #if epoch % save_every_epochs == 0 or epoch == epochs - 1:
        #    os.makedirs(f'experiments/{args.default_index}/weights/', exist_ok=True)
        #    torch.save(model.state_dict(), f'experiments/{args.default_index}/weights/epoch_{epoch}.pth')
        os.makedirs(f'experiments/{experiment}/weights/', exist_ok=True)
        with open(f'experiments/{experiment}/weights/history.json', 'w') as json_file:
            json.dump(history, json_file, indent=4)


if __name__ == "__main__":
    main()<|MERGE_RESOLUTION|>--- conflicted
+++ resolved
@@ -131,9 +131,8 @@
         data_loader = True,
         data_path = args.temp_dir
     )
-<<<<<<< HEAD
-    input_shape = (3, 32, 32) if dataset == 'cifar10' or dataset == 'cifar100' else (1, 28, 28)
-    input_shape = (3, 224, 224) if dataset == 'imagenet' else input_shape
+
+    input_shape = get_input_shape(dataset)
 
     architecture_index = 0
     num_classes = 0
@@ -158,14 +157,9 @@
         architecture_index = architecture_index,
         input_shape = input_shape,
         num_classes = num_classes,
-=======
-
-    model = get_architecture(
-        architecture_index = architecture_index,
         residual = residual,
         input_shape = get_input_shape(dataset),
         dropout = dropout
->>>>>>> 6251d788
     ).to(device)
 
     criterion = nn.CrossEntropyLoss()
